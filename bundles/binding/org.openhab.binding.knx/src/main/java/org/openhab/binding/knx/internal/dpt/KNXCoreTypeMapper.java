--- conflicted
+++ resolved
@@ -164,23 +164,7 @@
 			String id = translator.getType().getID();
 			logger.trace("toType datapoint DPT = " + datapoint.getDPT());
 			logger.trace("toType datapoint getMainNumber = " + datapoint.getMainNumber());
-<<<<<<< HEAD
-			if(datapoint.getMainNumber()==9) id = "9.001"; // we do not care about the unit of a value, so map everything to 9.001
-			if(datapoint.getMainNumber()==14) {
-				id = "14.001"; // we do not care about the unit of a value, so map everything to 14.001
-				/*
-				 * FIXME: Workaround for a bug in Calimero
-				 * DPTXlator4ByteFloat.makeString(). The locale is being used when
-				 * translating a float to String. It could happen the a ',' is used a separator, such as 3,14159E20
-				 * Openhab expects this to be in US format an expects '.': 3.14159E20
-				 * There is no issue with DPTXlator2ByteFloat since calimero is using a non-localized translation.
-				 */
-				if (value.contains(",")) {
-					value=value.replaceFirst(",", "\\.");
-				}
-			}
-			Class<? extends Type> typeClass = toTypeClass(id);
-=======
+
 			if(datapoint.getMainNumber()==9) id = DPTXlator2ByteFloat.DPT_TEMPERATURE.getID(); // we do not care about the unit of a value, so map everything to 9.001
 			if(datapoint.getMainNumber()==14) {
 				id = DPTXlator4ByteFloat.DPT_ACCELERATION_ANGULAR.getID(); // we do not care about the unit of a value, so map everything to 14.001
@@ -192,10 +176,11 @@
 				* There is no issue with DPTXlator2ByteFloat since calimero is using a non-localized translation.
 				*/
 				if (value.contains(",")) {
-				value=value.replaceFirst(",", "\\.");
+					value=value.replaceFirst(",", "\\.");
 				}
-				}			Class<? extends Type> typeClass = toTypeClass(id);
->>>>>>> 6d26eda9
+			}
+			
+			Class<? extends Type> typeClass = toTypeClass(id);
 			if (typeClass == null) {
 				return null;
 			}
